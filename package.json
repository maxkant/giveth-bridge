{
<<<<<<< HEAD
    "name": "giveth-bridge",
    "version": "0.0.1",
    "description": "Mainnet -> sidechain Giveth Bridge.",
    "main": "index.js",
    "directories": {
        "lib": "lib"
    },
    "scripts": {
        "clean": "rm -f build/*.js",
        "build-server": "babel -d ./build src",
        "build": "npm run clean && npm run build-server && npm run compile",
        "test": "npm run compile; mocha",
        "integration-tests":
            "ENVIRONMENT=test mocha --require source-map-support/register --require babel-core/register --require babel-polyfill integration-test/",
        "cover:js":
            "ENVIRONMENT=test babel-node ./node_modules/.bin/isparta cover _mocha -- integration-test/",
        "compile": "solcpiler --output-sol-dir build/contracts --output-js-dir build/contracts",
        "lint": "solium --dir contracts",
        "prepublish": "npm run compile",
        "serve": "npm run build && pm2 startOrRestart ecosystem.config.js --env production"
    },
    "repository": {
        "type": "git",
        "url": "git+https://github.com/Giveth/giveth-bridge.git"
    },
    "keywords": ["liquid", "pledging", "ethereum", "solidity", "bridge"],
    "author": "perissology",
    "license": "GPL-3.0",
    "bugs": {
        "url": "https://github.com/Giveth/giveth-bridge/issues"
    },
    "homepage": "https://github.com/Giveth/giveth-bridge#readme",
    "dependencies": {
        "@aragon/os": "3.1.2",
        "bip39": "^2.5.0",
        "chai": "^4.1.2",
        "giveth-common-contracts": "0.6.0",
        "minimetoken": "^0.2.0",
        "nedb": "^1.8.0",
        "nodemailer": "^4.6.4",
        "nodemailer-mailgun-transport": "^1.3.6",
        "request-promise": "^4.2.2",
        "uuid": "^3.2.1",
        "winston": "^2.4.1"
    },
    "devDependencies": {
        "babel-cli": "^6.26.0",
        "babel-polyfill": "^6.26.0",
        "babel-preset-env": "^1.6.1",
        "eslint": "^4.3.0",
        "ganache-cli": "^7.0.0-beta.0",
        "giveth-liquidpledging": "^0.1.0",
        "istanbul": "^0.4.5",
        "lerna": "^2.2.0",
        "mocha": "^5.1.1",
        "rimraf": "^2.6.2",
        "solcpiler": "https://github.com/perissology/solcpiler.git#6515a9f",
        "solium": "^1.0.9",
        "web3": "1.0.0-beta.33"
    }
=======
  "name": "giveth-bridge",
  "version": "0.0.1",
  "description": "Mainnet -> sidechain Giveth Bridge.",
  "main": "index.js",
  "directories": {
    "lib": "lib"
  },
  "scripts": {
    "test": "npm run compile; mocha",
    "integration-tests": "ENVIRONMENT=test mocha --require source-map-support/register --require babel-core/register --require babel-polyfill integration-test/",
    "cover:js": "ENVIRONMENT=test babel-node ./node_modules/.bin/isparta cover _mocha -- integration-test/",
    "lint": "solium --dir contracts",
    "compile": "solcpiler",
    "prepublish": "npm run compile",
    "deploy-local": "ENVIRONMENT=test babel-node ./deploy-local/bridge-local"
  },
  "repository": {
    "type": "git",
    "url": "git+https://github.com/Giveth/giveth-bridge.git"
  },
  "keywords": [
    "liquid",
    "pledging",
    "ethereum",
    "solidity",
    "bridge"
  ],
  "author": "perissology",
  "license": "GPL-3.0",
  "bugs": {
    "url": "https://github.com/Giveth/giveth-bridge/issues"
  },
  "homepage": "https://github.com/Giveth/giveth-bridge#readme",
  "dependencies": {
    "@aragon/os": "3.1.2",
    "bip39": "^2.5.0",
    "chai": "^4.1.2",
    "giveth-common-contracts": "0.6.0",
    "minimetoken": "^0.2.0",
    "nedb": "^1.8.0",
    "nodemailer": "^4.6.4",
    "nodemailer-mailgun-transport": "^1.3.6",
    "request-promise": "^4.2.2",
    "uuid": "^3.2.1",
    "winston": "^2.4.1"
  },
  "devDependencies": {
    "babel-cli": "^6.26.0",
    "babel-polyfill": "^6.26.0",
    "babel-preset-env": "^1.6.1",
    "eslint": "^4.3.0",
    "ganache-cli": "^7.0.0-beta.0",
    "giveth-liquidpledging": "^0.1.0",
    "istanbul": "^0.4.5",
    "lerna": "^2.2.0",
    "rimraf": "^2.6.2",
    "solcpiler": "https://github.com/perissology/solcpiler.git#9862d1f",
    "solium": "^1.0.9",
    "web3": "1.0.0-beta.33"
  }
>>>>>>> 81338cca
}<|MERGE_RESOLUTION|>--- conflicted
+++ resolved
@@ -1,5 +1,4 @@
 {
-<<<<<<< HEAD
     "name": "giveth-bridge",
     "version": "0.0.1",
     "description": "Mainnet -> sidechain Giveth Bridge.",
@@ -19,7 +18,8 @@
         "compile": "solcpiler --output-sol-dir build/contracts --output-js-dir build/contracts",
         "lint": "solium --dir contracts",
         "prepublish": "npm run compile",
-        "serve": "npm run build && pm2 startOrRestart ecosystem.config.js --env production"
+        "serve": "npm run build && pm2 startOrRestart ecosystem.config.js --env production",
+        "deploy-local": "ENVIRONMENT=test babel-node ./deploy-local/bridge-local"
     },
     "repository": {
         "type": "git",
@@ -60,66 +60,4 @@
         "solium": "^1.0.9",
         "web3": "1.0.0-beta.33"
     }
-=======
-  "name": "giveth-bridge",
-  "version": "0.0.1",
-  "description": "Mainnet -> sidechain Giveth Bridge.",
-  "main": "index.js",
-  "directories": {
-    "lib": "lib"
-  },
-  "scripts": {
-    "test": "npm run compile; mocha",
-    "integration-tests": "ENVIRONMENT=test mocha --require source-map-support/register --require babel-core/register --require babel-polyfill integration-test/",
-    "cover:js": "ENVIRONMENT=test babel-node ./node_modules/.bin/isparta cover _mocha -- integration-test/",
-    "lint": "solium --dir contracts",
-    "compile": "solcpiler",
-    "prepublish": "npm run compile",
-    "deploy-local": "ENVIRONMENT=test babel-node ./deploy-local/bridge-local"
-  },
-  "repository": {
-    "type": "git",
-    "url": "git+https://github.com/Giveth/giveth-bridge.git"
-  },
-  "keywords": [
-    "liquid",
-    "pledging",
-    "ethereum",
-    "solidity",
-    "bridge"
-  ],
-  "author": "perissology",
-  "license": "GPL-3.0",
-  "bugs": {
-    "url": "https://github.com/Giveth/giveth-bridge/issues"
-  },
-  "homepage": "https://github.com/Giveth/giveth-bridge#readme",
-  "dependencies": {
-    "@aragon/os": "3.1.2",
-    "bip39": "^2.5.0",
-    "chai": "^4.1.2",
-    "giveth-common-contracts": "0.6.0",
-    "minimetoken": "^0.2.0",
-    "nedb": "^1.8.0",
-    "nodemailer": "^4.6.4",
-    "nodemailer-mailgun-transport": "^1.3.6",
-    "request-promise": "^4.2.2",
-    "uuid": "^3.2.1",
-    "winston": "^2.4.1"
-  },
-  "devDependencies": {
-    "babel-cli": "^6.26.0",
-    "babel-polyfill": "^6.26.0",
-    "babel-preset-env": "^1.6.1",
-    "eslint": "^4.3.0",
-    "ganache-cli": "^7.0.0-beta.0",
-    "giveth-liquidpledging": "^0.1.0",
-    "istanbul": "^0.4.5",
-    "lerna": "^2.2.0",
-    "rimraf": "^2.6.2",
-    "solcpiler": "https://github.com/perissology/solcpiler.git#9862d1f",
-    "solium": "^1.0.9",
-    "web3": "1.0.0-beta.33"
-  }
->>>>>>> 81338cca
 }